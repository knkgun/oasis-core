--- conflicted
+++ resolved
@@ -156,10 +156,7 @@
 		return errors.Wrap(err, "tendermint/beacon: failed to set beacon")
 	}
 
-<<<<<<< HEAD
-=======
 	ctx.EmitTag([]byte(app.Name()), api.TagAppNameValue)
->>>>>>> 7b2ac391
 	ctx.EmitTag(TagGenerated, cbor.Marshal(event))
 
 	return nil
