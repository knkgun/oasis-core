--- conflicted
+++ resolved
@@ -37,21 +37,13 @@
 	p2p           *p2p.P2P
 	entityPrivKey *signature.PrivateKey
 	ctx           context.Context
-<<<<<<< HEAD
 	// Bandaid: Idempotent Stop for testing.
 	stopped   bool
 	quitCh    chan struct{}
 	regCh     chan struct{}
 	logger    *logging.Logger
 	roleHooks []func(*node.Node) error
-	syncable  common.Syncable
-=======
-	quitCh        chan struct{}
-	regCh         chan struct{}
-	logger        *logging.Logger
-	roleHooks     []func(*node.Node) error
-	consensus     common.ConsensusBackend
->>>>>>> eb1fb3f1
+	consensus common.ConsensusBackend
 }
 
 func (r *Registration) doNodeRegistration() {
@@ -235,12 +227,8 @@
 	epochtime epochtime.Backend,
 	registry registry.Backend,
 	identity *identity.Identity,
-<<<<<<< HEAD
-	syncable common.Syncable,
+	consensus common.ConsensusBackend,
 	p2p *p2p.P2P,
-=======
-	consensus common.ConsensusBackend,
->>>>>>> eb1fb3f1
 	workerCommonCfg *workerCommon.Config,
 ) (*Registration, error) {
 	ctx := context.Background()
@@ -261,12 +249,8 @@
 		regCh:           make(chan struct{}),
 		ctx:             ctx,
 		logger:          logging.GetLogger("worker/registration"),
-<<<<<<< HEAD
-		syncable:        syncable,
+		consensus:       consensus,
 		p2p:             p2p,
-=======
-		consensus:       consensus,
->>>>>>> eb1fb3f1
 		roleHooks:       []func(*node.Node) error{},
 	}
 
