--- conflicted
+++ resolved
@@ -2,13 +2,10 @@
 var ContractDeployer = artifacts.require("./ContractDeployer.sol");
 var MockEpoch = artifacts.require("./MockEpoch.sol");
 var OasisEpoch = artifacts.require("./OasisEpoch.sol");
-<<<<<<< HEAD
 var ContractRegistry = artifacts.require("./ContractRegistry.sol")
 var EntityRegistry = artifacts.require("./EntityRegistry.sol");
-=======
 var UintSet = artifacts.require("./UintSet.sol");
 var Stake = artifacts.require("./Stake.sol");
->>>>>>> b64bdc1c
 
 const deploy = async function (deployer, network) {
     if (network == "test") {
@@ -16,27 +13,17 @@
         // copies of the RandomBeacon contract are deployed at once.
         //
         // The tests only use the standard epoch timesource anyway.
-<<<<<<< HEAD
         await deployer.deploy([OasisEpoch, MockEpoch]);
         await deployer.deploy(RandomBeacon, OasisEpoch.address);
         await deployer.deploy(ContractRegistry, OasisEpoch.address);
         await deployer.deploy(EntityRegistry, OasisEpoch.address);
-=======
-	deployer.deploy(UintSet).then(function() {
-	    return deployer.link(UintSet, Stake);
-	}).then(function() {
-	    return deployer.deploy(Stake, 1, "EkidenStake", "E$");
-	}).then(function() {
-	    return deployer.deploy([ OasisEpoch, MockEpoch ]);
-	}).then(function() {
-	    return deployer.deploy(RandomBeacon, OasisEpoch.address);
-        });
->>>>>>> b64bdc1c
+        await deployer.deploy(UintSet);
+        await deployer.link(UintSet, Stake);
+        await deployer.deploy(Stake, 1, "EkidenStake", "E$");
     } else {
         // truffle does not really support deploying more than 1 instance
         // of a given contract all that well yet, so this uses a nasty kludge
         // to deploy the RandomBeacon for each time source.
-<<<<<<< HEAD
         await deployer.deploy([OasisEpoch, MockEpoch]);
         let instance = await deployer.deploy(ContractDeployer, OasisEpoch.address, MockEpoch.address);
         let instance_addrs = await Promise.all([
@@ -47,6 +34,12 @@
             instance.oasis_contract_registry.call(),
             instance.mock_contract_registry.call()
         ]);
+
+        // Stake
+        await deployer.deploy(UintSet);
+        await deployer.link(UintSet, Stake);
+        await deployer.deploy(Stake, 1000000000, "EkidenStake", "E$");
+
         // Pass all the contract addresses to truffle_deploy in the rust
         // side as a simple JSON formatted dictionary.
         let addrs = {
@@ -59,35 +52,6 @@
             "MockEpoch": MockEpoch.address
         };
         console.log("CONTRACT_ADDRESSES: " + JSON.stringify(addrs));
-=======
-	deployer.deploy(UintSet).then(function() {
-	    return deployer.link(UintSet, Stake);
-	}).then(function() {
-	    return deployer.deploy(Stake, 1000000000, "EkidenStake", "E$");
-	}).then(function() {
-	    return deployer.deploy([ OasisEpoch, MockEpoch ]);
-	}).then(function() {
-	    return deployer.deploy(
-                RandomBeaconDeployer,
-                OasisEpoch.address,
-                MockEpoch.address
-	    );
-        }).then(function(instance) {
-            return Promise.all([
-                instance.oasis_beacon.call(),
-                instance.mock_beacon.call()
-            ]);
-        }).then(function(beacon_addrs) {
-            // Pass all the contract addresses to truffle_deploy in the rust
-            // side as a simple JSON formatted dictionary.
-            let addrs = {
-                "RandomBeaconOasis": beacon_addrs[0],
-                "RandomBeaconMock": beacon_addrs[1],
-                "MockEpoch": MockEpoch.address
-            };
-            console.log("CONTRACT_ADDRESSES: " + JSON.stringify(addrs));
-	});
->>>>>>> b64bdc1c
     }
 };
 
